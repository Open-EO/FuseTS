name: Sphinx Documentation to GitHub Pages

on:
  push:
    branches: [ main ]

jobs:
  build:
    runs-on: ubuntu-latest
    steps:
<<<<<<< HEAD
    - uses: actions/checkout@v2

    - name: Set up Python
      uses: actions/setup-python@v2
      with:
        python-version: "3.8"

    - name: Install dependencies (including Sphinx and related)
      run: |
        python -m pip install --upgrade pip
        # Workaround for vam.whittaker installation issue https://github.com/WFP-VAM/vam.whittaker/issues/4
        python -m pip install numpy==1.23.5 cython furo
        python -m pip install .[dev]

    - name: Sphinx build
      run: python -m sphinx -b html docs/source docs/build

    - name: Commit documentation in gh-pages branch
      run: |
        cd docs/build
        git init -b gh-pages
        touch .nojekyll
        git config --local user.name "GitHub Actions Bot"
        git config --local user.email "actions@github.com"
        git add .
        git commit -m "Update documentation"

    - name: Push gh-pages branch
      run: |
        cd docs/build
        git push --force "https://${GITHUB_ACTOR}:${GITHUB_TOKEN}@github.com/${GITHUB_REPOSITORY}" gh-pages
      env:
        GITHUB_TOKEN: ${{ secrets.GITHUB_TOKEN }}
=======
      - uses: actions/checkout@v2

      - name: Set up Python
        uses: actions/setup-python@v2
        with:
          python-version: "3.8"

      - name: Install dependencies (including Sphinx and related)
        run: |
          python -m pip install --upgrade pip
          # Workaround for vam.whittaker installation issue https://github.com/WFP-VAM/vam.whittaker/issues/4
          python -m pip install numpy==1.23.5 cython furo
          python -m pip install .[dev]

      - name: Sphinx build
        run: python -m sphinx -b html docs/source docs/build

      - name: Commit documentation in gh-pages branch
        run: |
          cd docs/build
          git init -b gh-pages
          touch .nojekyll
          git config --local user.name "GitHub Actions Bot"
          git config --local user.email "actions@github.com"
          git add .
          git commit -m "Update documentation"

      - name: Push gh-pages branch
        run: |
          cd docs/build
          git push --force "https://${GITHUB_ACTOR}:${GITHUB_TOKEN}@github.com/${GITHUB_REPOSITORY}" gh-pages
        env:
          GITHUB_TOKEN: ${{ secrets.GITHUB_TOKEN }}
>>>>>>> 224dbf9a
<|MERGE_RESOLUTION|>--- conflicted
+++ resolved
@@ -8,41 +8,6 @@
   build:
     runs-on: ubuntu-latest
     steps:
-<<<<<<< HEAD
-    - uses: actions/checkout@v2
-
-    - name: Set up Python
-      uses: actions/setup-python@v2
-      with:
-        python-version: "3.8"
-
-    - name: Install dependencies (including Sphinx and related)
-      run: |
-        python -m pip install --upgrade pip
-        # Workaround for vam.whittaker installation issue https://github.com/WFP-VAM/vam.whittaker/issues/4
-        python -m pip install numpy==1.23.5 cython furo
-        python -m pip install .[dev]
-
-    - name: Sphinx build
-      run: python -m sphinx -b html docs/source docs/build
-
-    - name: Commit documentation in gh-pages branch
-      run: |
-        cd docs/build
-        git init -b gh-pages
-        touch .nojekyll
-        git config --local user.name "GitHub Actions Bot"
-        git config --local user.email "actions@github.com"
-        git add .
-        git commit -m "Update documentation"
-
-    - name: Push gh-pages branch
-      run: |
-        cd docs/build
-        git push --force "https://${GITHUB_ACTOR}:${GITHUB_TOKEN}@github.com/${GITHUB_REPOSITORY}" gh-pages
-      env:
-        GITHUB_TOKEN: ${{ secrets.GITHUB_TOKEN }}
-=======
       - uses: actions/checkout@v2
 
       - name: Set up Python
@@ -75,5 +40,4 @@
           cd docs/build
           git push --force "https://${GITHUB_ACTOR}:${GITHUB_TOKEN}@github.com/${GITHUB_REPOSITORY}" gh-pages
         env:
-          GITHUB_TOKEN: ${{ secrets.GITHUB_TOKEN }}
->>>>>>> 224dbf9a
+          GITHUB_TOKEN: ${{ secrets.GITHUB_TOKEN }}