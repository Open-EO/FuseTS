--- conflicted
+++ resolved
@@ -5,10 +5,7 @@
 
 from fusets.openeo.services.helpers import DATE_SCHEMA, GEOJSON_SCHEMA, publish_service, read_description
 from fusets.openeo.services.publish_mogpr import generate_mogpr_cube
-<<<<<<< HEAD
 from fusets.openeo.services.publish_whittaker import WHITTAKER_DEFAULT_SMOOTHING, generate_whittaker_cube
-=======
->>>>>>> 6ac55c29
 
 NEIGHBORHOOD_SIZE = 32
 
@@ -32,7 +29,6 @@
     }
     temp_ext = ["2023-01-01", "2023-06-30"]
     mogpr = connection.datacube_from_flat_graph(
-<<<<<<< HEAD
         generate_cube(
             connection=connection,
             s1_collection="RVI DESC",
@@ -41,11 +37,8 @@
             polygon=spat_ext,
             date=temp_ext,
             include_uncertainties=True,
-            include_raw_inputs=True
+            include_raw_inputs=True,
         ).flat_graph()
-=======
-        generate_cube(connection, "RVI DESC", "NDVI", spat_ext, temp_ext, True, True).flat_graph()
->>>>>>> 6ac55c29
     )
     mogpr.execute_batch(
         "./result_mogpr_s1_s2_outputs.nc",
@@ -297,11 +290,16 @@
     return collections
 
 
-<<<<<<< HEAD
-def generate_cube(connection, s1_collection, s1_smoothing_lambda, s2_collection, polygon, date, include_uncertainties, include_raw_inputs):
-=======
-def generate_cube(connection, s1_collection, s2_collection, polygon, date, include_uncertainties, include_raw_inputs):
->>>>>>> 6ac55c29
+def generate_cube(
+    connection,
+    s1_collection,
+    s1_smoothing_lambda,
+    s2_collection,
+    polygon,
+    date,
+    include_uncertainties,
+    include_raw_inputs,
+):
     # Build the S1 and S2 input data cubes
     s1_input_cube = load_s1_collection(connection, s1_collection, s1_smoothing_lambda, polygon, date)
     s2_input_cube = load_s2_collection(connection, s2_collection, polygon, date)
@@ -335,15 +333,12 @@
     s2_collection = Parameter.string(
         "s2_collection", "S2 data collection to use for fusing the data", S2_COLLECTIONS[0], S2_COLLECTIONS
     )
-<<<<<<< HEAD
     s1_smoothing_lambda = Parameter.number(
         "s1_smoothing_lambda",
         "Smoothing factor (Whittaker) to smooth the S1 data (0 = no smoothing)",
         WHITTAKER_DEFAULT_SMOOTHING,
     )
 
-=======
->>>>>>> 6ac55c29
     include_uncertainties = Parameter.boolean(
         "include_uncertainties",
         "Flag to include the uncertainties, expressed as the standard deviation in the final result",
@@ -362,10 +357,7 @@
         s2_collection=s2_collection,
         polygon=polygon,
         date=date,
-<<<<<<< HEAD
         s1_smoothing_lambda=s1_smoothing_lambda,
-=======
->>>>>>> 6ac55c29
         include_uncertainties=include_uncertainties,
         include_raw_inputs=include_raw_inputs,
     )
